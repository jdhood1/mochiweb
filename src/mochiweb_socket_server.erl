%% @author Bob Ippolito <bob@mochimedia.com>
%% @copyright 2007 Mochi Media, Inc.

%% @doc MochiWeb socket server.

-module(mochiweb_socket_server).
-author('bob@mochimedia.com').
-behaviour(gen_server).

-include("internal.hrl").

-export([start/1, start_link/1, stop/1]).
-export([init/1, handle_call/3, handle_cast/2, terminate/2, code_change/3,
         handle_info/2]).
-export([get/2, set/3]).
-export([close_listen_socket/1]).

-record(mochiweb_socket_server,
        {port,
         loop,
         name=undefined,
         max=2048,
         ip=any,
         listen=null,
         nodelay=false,
         recbuf=?RECBUF_SIZE,
         buffer=undefined,
         backlog=128,
         active_sockets=0,
         acceptor_pool_size=16,
         ssl=false,
         ssl_opts=[{ssl_imp, new}],
         acceptor_pool=sets:new(),
         profile_fun=undefined}).

-define(is_old_state(State), not is_record(State, mochiweb_socket_server)).

start_link(Options) ->
    start_server(start_link, parse_options(Options)).

start(Options) ->
    case lists:keytake(link, 1, Options) of
        {value, {_Key, false}, Options1} ->
            start_server(start, parse_options(Options1));
        _ ->
            %% TODO: https://github.com/mochi/mochiweb/issues/58
            %%   [X] Phase 1: Add new APIs (Sep 2011)
            %%   [_] Phase 2: Add deprecation warning
            %%   [_] Phase 3: Change default to {link, false} and ignore link
            %%   [_] Phase 4: Add deprecation warning for {link, _} option
            %%   [_] Phase 5: Remove support for {link, _} option
            start_link(Options)
    end.

get(Name, Property) ->
    gen_server:call(Name, {get, Property}).

set(Name, profile_fun, Fun) ->
    gen_server:cast(Name, {set, profile_fun, Fun});
set(Name, Property, _Value) ->
    error_logger:info_msg("?MODULE:set for ~p with ~p not implemented~n",
                          [Name, Property]).

close_listen_socket(Name) ->
    gen_server:call(Name, close_listen_socket).

stop(Name) when is_atom(Name) orelse is_pid(Name) ->
    gen_server:call(Name, stop);
stop({Scope, Name}) when Scope =:= local orelse Scope =:= global ->
    stop(Name);
stop(Options) ->
    State = parse_options(Options),
    stop(State#mochiweb_socket_server.name).

%% Internal API

parse_options(State=#mochiweb_socket_server{}) ->
    State;
parse_options(Options) ->
    parse_options(Options, #mochiweb_socket_server{}).

parse_options([], State=#mochiweb_socket_server{acceptor_pool_size=PoolSize,
                                                max=Max}) ->
    case Max < PoolSize of
        true ->
            error_logger:info_report([{warning, "max is set lower than acceptor_pool_size"},
                                      {max, Max},
                                      {acceptor_pool_size, PoolSize}]);
        false ->
            ok
    end,
    State;
parse_options([{name, L} | Rest], State) when is_list(L) ->
    Name = {local, list_to_atom(L)},
    parse_options(Rest, State#mochiweb_socket_server{name=Name});
parse_options([{name, A} | Rest], State) when A =:= undefined ->
    parse_options(Rest, State#mochiweb_socket_server{name=A});
parse_options([{name, A} | Rest], State) when is_atom(A) ->
    Name = {local, A},
    parse_options(Rest, State#mochiweb_socket_server{name=Name});
parse_options([{name, Name} | Rest], State) ->
    parse_options(Rest, State#mochiweb_socket_server{name=Name});
parse_options([{port, L} | Rest], State) when is_list(L) ->
    Port = list_to_integer(L),
    parse_options(Rest, State#mochiweb_socket_server{port=Port});
parse_options([{port, Port} | Rest], State) ->
    parse_options(Rest, State#mochiweb_socket_server{port=Port});
parse_options([{ip, Ip} | Rest], State) ->
    ParsedIp = case Ip of
                   any ->
                       any;
                   Ip when is_tuple(Ip) ->
                       Ip;
                   Ip when is_list(Ip) ->
                       {ok, IpTuple} = inet_parse:address(Ip),
                       IpTuple
               end,
    parse_options(Rest, State#mochiweb_socket_server{ip=ParsedIp});
parse_options([{loop, Loop} | Rest], State) ->
    parse_options(Rest, State#mochiweb_socket_server{loop=Loop});
parse_options([{backlog, Backlog} | Rest], State) ->
    parse_options(Rest, State#mochiweb_socket_server{backlog=Backlog});
parse_options([{nodelay, NoDelay} | Rest], State) ->
    parse_options(Rest, State#mochiweb_socket_server{nodelay=NoDelay});
parse_options([{recbuf, RecBuf} | Rest], State) when is_integer(RecBuf) orelse
                                                RecBuf == undefined ->
    %% XXX: `recbuf' value which is passed to `gen_tcp'
    %% and value reported by `inet:getopts(P, [recbuf])' may
    %% differ. They depends on underlying OS. From linux mans:
    %%
    %% The kernel doubles this value (to allow space for
    %% bookkeeping overhead) when it is set using setsockopt(2),
    %% and this doubled value is returned by getsockopt(2).
    %%
    %% See: man 7 socket | grep SO_RCVBUF
    %%
    %% In case undefined is passed instead of the default buffer
    %% size ?RECBUF_SIZE, no size is set and the OS can control it dynamically
    parse_options(Rest, State#mochiweb_socket_server{recbuf=RecBuf});
parse_options([{buffer, Buffer} | Rest], State) when is_integer(Buffer) orelse
                                                Buffer == undefined ->
    %% `buffer` sets Erlang's userland socket buffer size. The size of this
    %% buffer affects the maximum URL path that can be parsed. URL sizes that
    %% are larger than this plus the size of the HTTP verb and some whitespace
    %% will result in an `emsgsize` TCP error.
    %%
    %% If this value is not set Erlang sets it to 1460 which might be too low.
    parse_options(Rest, State#mochiweb_socket_server{buffer=Buffer});
parse_options([{acceptor_pool_size, Max} | Rest], State) ->
    MaxInt = ensure_int(Max),
    parse_options(Rest,
                  State#mochiweb_socket_server{acceptor_pool_size=MaxInt});
parse_options([{max, Max} | Rest], State) ->
    MaxInt = ensure_int(Max),
    parse_options(Rest, State#mochiweb_socket_server{max=MaxInt});
parse_options([{ssl, Ssl} | Rest], State) when is_boolean(Ssl) ->
    parse_options(Rest, State#mochiweb_socket_server{ssl=Ssl});
parse_options([{ssl_opts, SslOpts} | Rest], State) when is_list(SslOpts) ->
    SslOpts1 = [{ssl_imp, new} | proplists:delete(ssl_imp, SslOpts)],
    parse_options(Rest, State#mochiweb_socket_server{ssl_opts=SslOpts1});
parse_options([{profile_fun, ProfileFun} | Rest], State) when is_function(ProfileFun) ->
    parse_options(Rest, State#mochiweb_socket_server{profile_fun=ProfileFun}).


start_server(F, State=#mochiweb_socket_server{ssl=Ssl, name=Name}) ->
    ok = prep_ssl(Ssl),
    case Name of
        undefined ->
            gen_server:F(?MODULE, State, []);
        _ ->
            gen_server:F(Name, ?MODULE, State, [])
    end.

-ifdef(otp_21).
check_ssl_compatibility() ->
    case lists:keyfind(ssl, 1, application:loaded_applications()) of
        {_, _, V} when V =:= "9.1" orelse V =:= "9.1.1" ->
            {error, "ssl-" ++ V ++ " (OTP 21.2 to 21.2.2) has a regression and is not safe to use with mochiweb. See https://bugs.erlang.org/browse/ERL-830"};
        _ ->
            ok
    end.
-else.
check_ssl_compatibility() ->
    ok.
-endif.

prep_ssl(true) ->
    ok = mochiweb:ensure_started(crypto),
    ok = mochiweb:ensure_started(asn1),
    ok = mochiweb:ensure_started(public_key),
    ok = mochiweb:ensure_started(ssl),
    ok = check_ssl_compatibility(),
    ok;
prep_ssl(false) ->
    ok.

ensure_int(N) when is_integer(N) ->
    N;
ensure_int(S) when is_list(S) ->
    list_to_integer(S).

ipv6_supported() ->
    case (catch inet:getaddr("localhost", inet6)) of
        {ok, _Addr} ->
            true;
        {error, _} ->
            false
    end.

init(State=#mochiweb_socket_server{ip=Ip, port=Port, backlog=Backlog,
                                   nodelay=NoDelay, recbuf=RecBuf,
                                   buffer=Buffer}) ->
    process_flag(trap_exit, true),

    BaseOpts = [binary,
                {reuseaddr, true},
                {packet, 0},
                {backlog, Backlog},
                {exit_on_close, false},
                {active, false},
                {nodelay, NoDelay}],
    Opts = case Ip of
        any ->
            case ipv6_supported() of % IPv4, and IPv6 if supported
                true -> [inet, inet6 | BaseOpts];
                _ -> BaseOpts
            end;
        {_, _, _, _} -> % IPv4
            [inet, {ip, Ip} | BaseOpts];
        {_, _, _, _, _, _, _, _} -> % IPv6
            [inet6, {ip, Ip} | BaseOpts]
    end,
<<<<<<< HEAD
    OptsBuf=case RecBuf of
        undefined ->
            Opts;
        _ ->
            [{recbuf, RecBuf}|Opts]
    end,
=======
    OptsBuf = set_buffer_opts(RecBuf, Buffer, Opts),
>>>>>>> 9efbaac0
    listen(Port, OptsBuf, State).


set_buffer_opts(undefined, undefined, Opts) ->
    % If recbuf is undefined, user space buffer is set to the default 1460
    % value. That unexpectedly break the {packet, http} parser and any URL
    % lines longer than 1460 would error out with emsgsize. So when recbuf is
    % undefined, use previous value of recbuf for buffer in order to keep older
    % code from breaking.
    [{buffer, ?RECBUF_SIZE} | Opts];
set_buffer_opts(RecBuf, undefined, Opts) ->
    [{recbuf, RecBuf} | Opts];
set_buffer_opts(undefined, Buffer, Opts) ->
    [{buffer, Buffer} | Opts];
set_buffer_opts(RecBuf, Buffer, Opts) ->
    % Note: order matters, recbuf will override buffer unless buffer value
    % comes first, except on older versions of Erlang (ex. 17.0) where it works
    % exactly the opposite.
    [{buffer, Buffer}, {recbuf, RecBuf} | Opts].


new_acceptor_pool(State=#mochiweb_socket_server{acceptor_pool_size=Size}) ->
    lists:foldl(fun (_, S) -> new_acceptor(S) end, State, lists:seq(1, Size)).

new_acceptor(State=#mochiweb_socket_server{acceptor_pool=Pool,
                                           recbuf=RecBuf,
                                           loop=Loop,
                                           listen=Listen}) ->
    LoopOpts = [{recbuf, RecBuf}],
    Pid = mochiweb_acceptor:start_link(self(), Listen, Loop, LoopOpts),
    State#mochiweb_socket_server{
      acceptor_pool=sets:add_element(Pid, Pool)}.

listen(Port, Opts, State=#mochiweb_socket_server{ssl=Ssl, ssl_opts=SslOpts}) ->
    case mochiweb_socket:listen(Ssl, Port, Opts, SslOpts) of
        {ok, Listen} ->
            {ok, ListenPort} = mochiweb_socket:port(Listen),
            {ok, new_acceptor_pool(State#mochiweb_socket_server{
                                     listen=Listen,
                                     port=ListenPort})};
        {error, Reason} ->
            {stop, Reason}
    end.

do_get(port, #mochiweb_socket_server{port=Port}) ->
    Port;
do_get(waiting_acceptors, #mochiweb_socket_server{acceptor_pool=Pool}) ->
    sets:size(Pool);
do_get(active_sockets, #mochiweb_socket_server{active_sockets=ActiveSockets}) ->
    ActiveSockets.


state_to_proplist(#mochiweb_socket_server{name=Name,
                                          port=Port,
                                          active_sockets=ActiveSockets}) ->
    [{name, Name}, {port, Port}, {active_sockets, ActiveSockets}].

upgrade_state(State = #mochiweb_socket_server{}) ->
    State;
upgrade_state({mochiweb_socket_server, Port, Loop, Name,
             Max, IP, Listen, NoDelay, Backlog, ActiveSockets,
             AcceptorPoolSize, SSL, SSL_opts,
             AcceptorPool}) ->
    #mochiweb_socket_server{port=Port, loop=Loop, name=Name, max=Max, ip=IP,
                            listen=Listen, nodelay=NoDelay, backlog=Backlog,
                            active_sockets=ActiveSockets,
                            acceptor_pool_size=AcceptorPoolSize,
                            ssl=SSL,
                            ssl_opts=SSL_opts,
                            acceptor_pool=AcceptorPool}.

handle_call(Req, From, State) when ?is_old_state(State) ->
    handle_call(Req, From, upgrade_state(State));
handle_call({get, Property}, _From, State) ->
    Res = do_get(Property, State),
    {reply, Res, State};
handle_call(stop, _From, State) ->
    {stop, normal, ok, State};
handle_call(close_listen_socket, _From, State) ->
    close_listen_socket_int(State),
    {reply, ok, State};
handle_call(_Message, _From, State) ->
    Res = error,
    {reply, Res, State}.


handle_cast(Req, State) when ?is_old_state(State) ->
    handle_cast(Req, upgrade_state(State));
handle_cast({accepted, Pid, Timing},
            State=#mochiweb_socket_server{active_sockets=ActiveSockets}) ->
    State1 = State#mochiweb_socket_server{active_sockets=1 + ActiveSockets},
    case State#mochiweb_socket_server.profile_fun of
        undefined ->
            undefined;
        F when is_function(F) ->
            catch F([{timing, Timing} | state_to_proplist(State1)])
    end,
    {noreply, recycle_acceptor(Pid, State1)};
handle_cast({set, profile_fun, ProfileFun}, State) ->
    State1 = case ProfileFun of
                 ProfileFun when is_function(ProfileFun); ProfileFun =:= undefined ->
                     State#mochiweb_socket_server{profile_fun=ProfileFun};
                 _ ->
                     State
             end,
    {noreply, State1}.


terminate(Reason, State) when ?is_old_state(State) ->
    terminate(Reason, upgrade_state(State));
terminate(_Reason, State) ->
    close_listen_socket_int(State).

close_listen_socket_int(#mochiweb_socket_server{listen=Listen}) ->
    mochiweb_socket:close(Listen).

code_change(_OldVsn, State, _Extra) ->
    State.

recycle_acceptor(Pid, State=#mochiweb_socket_server{
                        acceptor_pool=Pool,
                        acceptor_pool_size=PoolSize,
                        max=Max,
                        active_sockets=ActiveSockets}) ->
    %% A socket is considered to be active from immediately after it
    %% has been accepted (see the {accepted, Pid, Timing} cast above).
    %% This function will be called when an acceptor is transitioning
    %% to an active socket, or when either type of Pid dies. An acceptor
    %% Pid will always be in the acceptor_pool set, and an active socket
    %% will be in that set during the transition but not afterwards.
    Pool1 = sets:del_element(Pid, Pool),
    NewSize = sets:size(Pool1),
    ActiveSockets1 = case NewSize =:= sets:size(Pool) of
                         %% Pid has died and it is not in the acceptor set,
                         %% it must be an active socket.
                         true -> max(0, ActiveSockets - 1);
                         false -> ActiveSockets
                     end,
    State1 = State#mochiweb_socket_server{
               acceptor_pool=Pool1,
               active_sockets=ActiveSockets1},
    %% Spawn a new acceptor only if it will not overrun the maximum socket
    %% count or the maximum pool size.
    case NewSize + ActiveSockets1 < Max andalso NewSize < PoolSize of
        true -> new_acceptor(State1);
        false -> State1
    end.

handle_info(Msg, State) when ?is_old_state(State) ->
    handle_info(Msg, upgrade_state(State));
handle_info({'EXIT', Pid, normal}, State) ->
    {noreply, recycle_acceptor(Pid, State)};
handle_info({'EXIT', Pid, Reason},
            State=#mochiweb_socket_server{acceptor_pool=Pool}) ->
    case sets:is_element(Pid, Pool) of
        true ->
            %% If there was an unexpected error accepting, log and sleep.
            error_logger:error_report({?MODULE, ?LINE,
                                       {acceptor_error, Reason}}),
            timer:sleep(100);
        false ->
            ok
    end,
    {noreply, recycle_acceptor(Pid, State)};

% this is what release_handler needs to get a list of modules,
% since our supervisor modules list is set to 'dynamic'
% see sasl-2.1.9.2/src/release_handler_1.erl get_dynamic_mods
handle_info({From, Tag, get_modules}, State = #mochiweb_socket_server{name={local,Mod}}) ->
    From ! {element(2,Tag), [Mod]},
    {noreply, State};

% If for some reason we can't get the module name, send empty list to avoid release_handler timeout:
handle_info({From, Tag, get_modules}, State) ->
    error_logger:info_msg("mochiweb_socket_server replying to dynamic modules request as '[]'~n",[]),
    From ! {element(2,Tag), []},
    {noreply, State};

handle_info(Info, State) ->
    error_logger:info_report([{'INFO', Info}, {'State', State}]),
    {noreply, State}.

%%
%% Tests
%%
-ifdef(TEST).
-include_lib("eunit/include/eunit.hrl").

upgrade_state_test() ->
    OldState = {mochiweb_socket_server,
                port, loop, name,
                max, ip, listen,
                nodelay, backlog,
                active_sockets,
                acceptor_pool_size,
                ssl, ssl_opts, acceptor_pool},
    State = upgrade_state(OldState),
    CmpState = #mochiweb_socket_server{port=port, loop=loop,
                                       name=name, max=max, ip=ip,
                                       listen=listen, nodelay=nodelay,
                                       backlog=backlog,
                                       active_sockets=active_sockets,
                                       acceptor_pool_size=acceptor_pool_size,
                                       ssl=ssl, ssl_opts=ssl_opts,
                                       acceptor_pool=acceptor_pool,
                                       profile_fun=undefined},
    ?assertEqual(CmpState, State).


set_buffer_opts_test() ->
    ?assertEqual([{buffer, 8192}], set_buffer_opts(undefined, undefined, [])),
    ?assertEqual([{recbuf, 5}], set_buffer_opts(5, undefined, [])),
    ?assertEqual([{buffer, 6}], set_buffer_opts(undefined, 6, [])),
    ?assertEqual([{buffer, 6}, {recbuf, 5}], set_buffer_opts(5, 6, [])).

-endif.<|MERGE_RESOLUTION|>--- conflicted
+++ resolved
@@ -230,16 +230,7 @@
         {_, _, _, _, _, _, _, _} -> % IPv6
             [inet6, {ip, Ip} | BaseOpts]
     end,
-<<<<<<< HEAD
-    OptsBuf=case RecBuf of
-        undefined ->
-            Opts;
-        _ ->
-            [{recbuf, RecBuf}|Opts]
-    end,
-=======
     OptsBuf = set_buffer_opts(RecBuf, Buffer, Opts),
->>>>>>> 9efbaac0
     listen(Port, OptsBuf, State).
 
 
