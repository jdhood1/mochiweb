%% @author Bob Ippolito <bob@mochimedia.com>
%% @copyright 2007 Mochi Media, Inc.

%% @doc MochiWeb HTTP Request abstraction.

-module(mochiweb_request).
-author('bob@mochimedia.com').

-include_lib("kernel/include/file.hrl").
-include("internal.hrl").

-define(QUIP, "Any of you quaids got a smint?").

-export([new/5]).
<<<<<<< HEAD
-export([get_header_value/2, get_primary_header_value/2, get/2, dump/1]).
=======
-export([get_header_value/2, get_primary_header_value/2, get_combined_header_value/2, get/2, dump/1]).
>>>>>>> 8c2e78e6
-export([send/2, recv/2, recv/3, recv_body/1, recv_body/2, stream_body/4]).
-export([start_response/2, start_response_length/2, start_raw_response/2]).
-export([respond/2, ok/2]).
-export([not_found/1, not_found/2]).
-export([parse_post/1, parse_qs/1]).
-export([should_close/1, cleanup/1]).
-export([parse_cookie/1, get_cookie_value/2]).
-export([serve_file/3, serve_file/4]).
-export([accepted_encodings/2]).
<<<<<<< HEAD
-export([accepts_content_type/2]).
=======
-export([accepts_content_type/2, accepted_content_types/2]).
>>>>>>> 8c2e78e6

-define(SAVE_QS, mochiweb_request_qs).
-define(SAVE_PATH, mochiweb_request_path).
-define(SAVE_RECV, mochiweb_request_recv).
-define(SAVE_BODY, mochiweb_request_body).
-define(SAVE_BODY_LENGTH, mochiweb_request_body_length).
-define(SAVE_POST, mochiweb_request_post).
-define(SAVE_COOKIE, mochiweb_request_cookie).
-define(SAVE_FORCE_CLOSE, mochiweb_request_force_close).

%% @type iolist() = [iolist() | binary() | char()].
%% @type iodata() = binary() | iolist().
%% @type key() = atom() | string() | binary()
%% @type value() = atom() | string() | binary() | integer()
%% @type headers(). A mochiweb_headers structure.
%% @type request(). A mochiweb_request parameterized module instance.
%% @type response(). A mochiweb_response parameterized module instance.
%% @type ioheaders() = headers() | [{key(), value()}].

% 5 minute default idle timeout
-define(IDLE_TIMEOUT, 300000).

% Maximum recv_body() length of 1MB
-define(MAX_RECV_BODY, (1024*1024)).

%% @spec new(Socket, Method, RawPath, Version, headers()) -> request()
%% @doc Create a new request instance.
new(Socket, Method, RawPath, Version, Headers) ->
    {?MODULE, [Socket, Method, RawPath, Version, Headers]}.

%% @spec get_header_value(K, request()) -> undefined | Value
%% @doc Get the value of a given request header.
get_header_value(K, {?MODULE, [_Socket, _Method, _RawPath, _Version, Headers]}) ->
    mochiweb_headers:get_value(K, Headers).

get_primary_header_value(K, {?MODULE, [_Socket, _Method, _RawPath, _Version, Headers]}) ->
    mochiweb_headers:get_primary_value(K, Headers).

<<<<<<< HEAD
=======
get_combined_header_value(K, {?MODULE, [_Socket, _Method, _RawPath, _Version, Headers]}) ->
    mochiweb_headers:get_combined_value(K, Headers).

>>>>>>> 8c2e78e6
%% @type field() = socket | scheme | method | raw_path | version | headers | peer | path | body_length | range

%% @spec get(field(), request()) -> term()
%% @doc Return the internal representation of the given field. If
%%      <code>socket</code> is requested on a HTTPS connection, then
%%      an ssl socket will be returned as <code>{ssl, SslSocket}</code>.
%%      You can use <code>SslSocket</code> with the <code>ssl</code>
%%      application, eg: <code>ssl:peercert(SslSocket)</code>.
get(socket, {?MODULE, [Socket, _Method, _RawPath, _Version, _Headers]}) ->
    Socket;
get(scheme, {?MODULE, [Socket, _Method, _RawPath, _Version, _Headers]}) ->
    case mochiweb_socket:type(Socket) of
        plain ->
            http;
        ssl ->
            https
    end;
get(method, {?MODULE, [_Socket, Method, _RawPath, _Version, _Headers]}) ->
    Method;
get(raw_path, {?MODULE, [_Socket, _Method, RawPath, _Version, _Headers]}) ->
    RawPath;
get(version, {?MODULE, [_Socket, _Method, _RawPath, Version, _Headers]}) ->
    Version;
get(headers, {?MODULE, [_Socket, _Method, _RawPath, _Version, Headers]}) ->
    Headers;
get(peer, {?MODULE, [Socket, _Method, _RawPath, _Version, _Headers]}=THIS) ->
    case mochiweb_socket:peername(Socket) of
        {ok, {Addr={10, _, _, _}, _Port}} ->
            case get_header_value("x-forwarded-for", THIS) of
                undefined ->
                    inet_parse:ntoa(Addr);
                Hosts ->
                    string:strip(lists:last(string:tokens(Hosts, ",")))
            end;
        {ok, {{127, 0, 0, 1}, _Port}} ->
            case get_header_value("x-forwarded-for", THIS) of
                undefined ->
                    "127.0.0.1";
                Hosts ->
                    string:strip(lists:last(string:tokens(Hosts, ",")))
            end;
        {ok, {Addr, _Port}} ->
            inet_parse:ntoa(Addr);
        {error, enotconn} ->
            exit(enotconn)
    end;
get(path, {?MODULE, [_Socket, _Method, RawPath, _Version, _Headers]}) ->
    case erlang:get(?SAVE_PATH) of
        undefined ->
            {Path0, _, _} = mochiweb_util:urlsplit_path(RawPath),
            Path = mochiweb_util:unquote(Path0),
            put(?SAVE_PATH, Path),
            Path;
        Cached ->
            Cached
    end;
get(body_length, {?MODULE, [_Socket, _Method, _RawPath, _Version, _Headers]}=THIS) ->
    case erlang:get(?SAVE_BODY_LENGTH) of
        undefined ->
            BodyLength = body_length(THIS),
            put(?SAVE_BODY_LENGTH, {cached, BodyLength}),
            BodyLength;
        {cached, Cached} ->
            Cached
    end;
get(range, {?MODULE, [_Socket, _Method, _RawPath, _Version, _Headers]}=THIS) ->
    case get_header_value(range, THIS) of
        undefined ->
            undefined;
        RawRange ->
            mochiweb_http:parse_range_request(RawRange)
    end.

%% @spec dump(request()) -> {mochiweb_request, [{atom(), term()}]}
%% @doc Dump the internal representation to a "human readable" set of terms
%%      for debugging/inspection purposes.
dump({?MODULE, [_Socket, Method, RawPath, Version, Headers]}) ->
    {?MODULE, [{method, Method},
               {version, Version},
               {raw_path, RawPath},
               {headers, mochiweb_headers:to_list(Headers)}]}.

%% @spec send(iodata(), request()) -> ok
%% @doc Send data over the socket.
send(Data, {?MODULE, [Socket, _Method, _RawPath, _Version, _Headers]}) ->
    case mochiweb_socket:send(Socket, Data) of
        ok ->
            ok;
        E ->
            exit(E)
    end.

%% @spec recv(integer(), request()) -> binary()
%% @doc Receive Length bytes from the client as a binary, with the default
%%      idle timeout.
recv(Length, {?MODULE, [_Socket, _Method, _RawPath, _Version, _Headers]}=THIS) ->
    recv(Length, ?IDLE_TIMEOUT, THIS).

%% @spec recv(integer(), integer(), request()) -> binary()
%% @doc Receive Length bytes from the client as a binary, with the given
%%      Timeout in msec.
recv(Length, Timeout, {?MODULE, [Socket, _Method, _RawPath, _Version, _Headers]}) ->
    case mochiweb_socket:recv(Socket, Length, Timeout) of
        {ok, Data} ->
            put(?SAVE_RECV, true),
            Data;
        E ->
            exit(E)
    end.

%% @spec body_length(request()) -> undefined | chunked | unknown_transfer_encoding | integer()
%% @doc  Infer body length from transfer-encoding and content-length headers.
body_length({?MODULE, [_Socket, _Method, _RawPath, _Version, _Headers]}=THIS) ->
    case get_header_value("transfer-encoding", THIS) of
        undefined ->
<<<<<<< HEAD
            case get_header_value("content-length", THIS) of
=======
            case get_combined_header_value("content-length", THIS) of
>>>>>>> 8c2e78e6
                undefined ->
                    undefined;
                Length ->
                    list_to_integer(Length)
            end;
        "chunked" ->
            chunked;
        Unknown ->
            {unknown_transfer_encoding, Unknown}
    end.


%% @spec recv_body(request()) -> binary()
%% @doc Receive the body of the HTTP request (defined by Content-Length).
%%      Will only receive up to the default max-body length of 1MB.
recv_body({?MODULE, [_Socket, _Method, _RawPath, _Version, _Headers]}=THIS) ->
    recv_body(?MAX_RECV_BODY, THIS).

%% @spec recv_body(integer(), request()) -> binary()
%% @doc Receive the body of the HTTP request (defined by Content-Length).
%%      Will receive up to MaxBody bytes.
recv_body(MaxBody, {?MODULE, [_Socket, _Method, _RawPath, _Version, _Headers]}=THIS) ->
    case erlang:get(?SAVE_BODY) of
        undefined ->
            % we could use a sane constant for max chunk size
            Body = stream_body(?MAX_RECV_BODY, fun
                ({0, _ChunkedFooter}, {_LengthAcc, BinAcc}) ->
                    iolist_to_binary(lists:reverse(BinAcc));
                ({Length, Bin}, {LengthAcc, BinAcc}) ->
                    NewLength = Length + LengthAcc,
                    if NewLength > MaxBody ->
                        exit({body_too_large, chunked});
                    true ->
                        {NewLength, [Bin | BinAcc]}
                    end
                end, {0, []}, MaxBody, THIS),
            put(?SAVE_BODY, Body),
            Body;
        Cached -> Cached
    end.

<<<<<<< HEAD
stream_body(MaxChunkSize, ChunkFun, FunState,
            {?MODULE,[_Socket,_Method,_RawPath,_Version,_Headers]}=THIS) ->
=======
stream_body(MaxChunkSize, ChunkFun, FunState, {?MODULE,[_Socket,_Method,_RawPath,_Version,_Headers]}=THIS) ->
>>>>>>> 8c2e78e6
    stream_body(MaxChunkSize, ChunkFun, FunState, undefined, THIS).

stream_body(MaxChunkSize, ChunkFun, FunState, MaxBodyLength,
            {?MODULE, [_Socket, _Method, _RawPath, _Version, _Headers]}=THIS) ->
    Expect = case get_header_value("expect", THIS) of
                 undefined ->
                     undefined;
                 Value when is_list(Value) ->
                     string:to_lower(Value)
             end,
    case Expect of
        "100-continue" ->
<<<<<<< HEAD
            start_raw_response({100, gb_trees:empty()}, THIS);
=======
            _ = start_raw_response({100, gb_trees:empty()}, THIS),
            ok;
>>>>>>> 8c2e78e6
        _Else ->
            ok
    end,
    case body_length(THIS) of
        undefined ->
            undefined;
        {unknown_transfer_encoding, Unknown} ->
            exit({unknown_transfer_encoding, Unknown});
        chunked ->
            % In this case the MaxBody is actually used to
            % determine the maximum allowed size of a single
            % chunk.
            stream_chunked_body(MaxChunkSize, ChunkFun, FunState, THIS);
        0 ->
            <<>>;
        Length when is_integer(Length) ->
            case MaxBodyLength of
            MaxBodyLength when is_integer(MaxBodyLength), MaxBodyLength < Length ->
                exit({body_too_large, content_length});
            _ ->
                stream_unchunked_body(Length, ChunkFun, FunState, THIS)
            end
    end.


%% @spec start_response({integer(), ioheaders()}, request()) -> response()
%% @doc Start the HTTP response by sending the Code HTTP response and
%%      ResponseHeaders. The server will set header defaults such as Server
%%      and Date if not present in ResponseHeaders.
<<<<<<< HEAD
start_response({Code, ResponseHeaders},
               {?MODULE, [_Socket, _Method, _RawPath, _Version, _Headers]}=THIS) ->
=======
start_response({Code, ResponseHeaders}, {?MODULE, [_Socket, _Method, _RawPath, _Version, _Headers]}=THIS) ->
>>>>>>> 8c2e78e6
    HResponse = mochiweb_headers:make(ResponseHeaders),
    HResponse1 = mochiweb_headers:default_from_list(server_headers(),
                                                    HResponse),
    start_raw_response({Code, HResponse1}, THIS).

%% @spec start_raw_response({integer(), headers()}, request()) -> response()
%% @doc Start the HTTP response by sending the Code HTTP response and
%%      ResponseHeaders.
<<<<<<< HEAD
start_raw_response({Code, ResponseHeaders},
                   {?MODULE, [_Socket, _Method, _RawPath, Version, _Headers]}=THIS) ->
=======
start_raw_response({Code, ResponseHeaders}, {?MODULE, [_Socket, _Method, _RawPath, Version, _Headers]}=THIS) ->
>>>>>>> 8c2e78e6
    F = fun ({K, V}, Acc) ->
                [mochiweb_util:make_io(K), <<": ">>, V, <<"\r\n">> | Acc]
        end,
    End = lists:foldl(F, [<<"\r\n">>],
                      mochiweb_headers:to_list(ResponseHeaders)),
    send([make_version(Version), make_code(Code), <<"\r\n">> | End], THIS),
    mochiweb:new_response({THIS, Code, ResponseHeaders}).

<<<<<<< HEAD
=======

>>>>>>> 8c2e78e6
%% @spec start_response_length({integer(), ioheaders(), integer()}, request()) -> response()
%% @doc Start the HTTP response by sending the Code HTTP response and
%%      ResponseHeaders including a Content-Length of Length. The server
%%      will set header defaults such as Server
%%      and Date if not present in ResponseHeaders.
start_response_length({Code, ResponseHeaders, Length},
                      {?MODULE, [_Socket, _Method, _RawPath, _Version, _Headers]}=THIS) ->
    HResponse = mochiweb_headers:make(ResponseHeaders),
    HResponse1 = mochiweb_headers:enter("Content-Length", Length, HResponse),
    start_response({Code, HResponse1}, THIS).

%% @spec respond({integer(), ioheaders(), iodata() | chunked | {file, IoDevice}}, request()) -> response()
%% @doc Start the HTTP response with start_response, and send Body to the
%%      client (if the get(method) /= 'HEAD'). The Content-Length header
%%      will be set by the Body length, and the server will insert header
%%      defaults.
respond({Code, ResponseHeaders, {file, IoDevice}},
        {?MODULE, [_Socket, Method, _RawPath, _Version, _Headers]}=THIS) ->
    Length = mochiweb_io:iodevice_size(IoDevice),
    Response = start_response_length({Code, ResponseHeaders, Length}, THIS),
    case Method of
        'HEAD' ->
            ok;
        _ ->
<<<<<<< HEAD
            mochiweb_io:iodevice_stream(fun send/2, IoDevice)
    end,
    Response;
respond({Code, ResponseHeaders, chunked},
        {?MODULE, [_Socket, Method, _RawPath, Version, _Headers]}=THIS) ->
=======
            mochiweb_io:iodevice_stream(
              fun (Body) -> send(Body, THIS) end,
              IoDevice)
    end,
    Response;
respond({Code, ResponseHeaders, chunked}, {?MODULE, [_Socket, Method, _RawPath, Version, _Headers]}=THIS) ->
>>>>>>> 8c2e78e6
    HResponse = mochiweb_headers:make(ResponseHeaders),
    HResponse1 = case Method of
                     'HEAD' ->
                         %% This is what Google does, http://www.google.com/
                         %% is chunked but HEAD gets Content-Length: 0.
                         %% The RFC is ambiguous so emulating Google is smart.
                         mochiweb_headers:enter("Content-Length", "0",
                                                HResponse);
                     _ when Version >= {1, 1} ->
                         %% Only use chunked encoding for HTTP/1.1
                         mochiweb_headers:enter("Transfer-Encoding", "chunked",
                                                HResponse);
                     _ ->
                         %% For pre-1.1 clients we send the data as-is
                         %% without a Content-Length header and without
                         %% chunk delimiters. Since the end of the document
                         %% is now ambiguous we must force a close.
                         put(?SAVE_FORCE_CLOSE, true),
                         HResponse
                 end,
    start_response({Code, HResponse1}, THIS);
<<<<<<< HEAD
respond({Code, ResponseHeaders, Body},
        {?MODULE, [_Socket, Method, _RawPath, _Version, _Headers]}=THIS) ->
    BodySize = iolist_size(Body),
    Response = start_response_length({Code, ResponseHeaders, BodySize}, THIS),
    if Method == 'HEAD'; BodySize == 0 -> ok;
    true -> send(Body, THIS)
=======
respond({Code, ResponseHeaders, Body}, {?MODULE, [_Socket, Method, _RawPath, _Version, _Headers]}=THIS) ->
    Response = start_response_length({Code, ResponseHeaders, iolist_size(Body)}, THIS),
    case Method of
        'HEAD' ->
            ok;
        _ ->
            send(Body, THIS)
>>>>>>> 8c2e78e6
    end,
    Response.

%% @spec not_found(request()) -> response()
%% @doc Alias for <code>not_found([])</code>.
not_found({?MODULE, [_Socket, _Method, _RawPath, _Version, _Headers]}=THIS) ->
    not_found([], THIS).

%% @spec not_found(ExtraHeaders, request()) -> response()
%% @doc Alias for <code>respond({404, [{"Content-Type", "text/plain"}
%% | ExtraHeaders], &lt;&lt;"Not found."&gt;&gt;})</code>.
not_found(ExtraHeaders, {?MODULE, [_Socket, _Method, _RawPath, _Version, _Headers]}=THIS) ->
    respond({404, [{"Content-Type", "text/plain"} | ExtraHeaders],
             <<"Not found.">>}, THIS).

%% @spec ok({value(), iodata()} | {value(), ioheaders(), iodata() | {file, IoDevice}}, request()) ->
%%           response()
%% @doc respond({200, [{"Content-Type", ContentType} | Headers], Body}).
<<<<<<< HEAD
ok({ContentType, Body},
   {?MODULE, [_Socket, _Method, _RawPath, _Version, _Headers]}=THIS) ->
    ok({ContentType, [], Body}, THIS);
ok({ContentType, ResponseHeaders, Body},
   {?MODULE, [_Socket, _Method, _RawPath, _Version, _Headers]}=THIS) ->
=======
ok({ContentType, Body}, {?MODULE, [_Socket, _Method, _RawPath, _Version, _Headers]}=THIS) ->
    ok({ContentType, [], Body}, THIS);
ok({ContentType, ResponseHeaders, Body}, {?MODULE, [_Socket, _Method, _RawPath, _Version, _Headers]}=THIS) ->
>>>>>>> 8c2e78e6
    HResponse = mochiweb_headers:make(ResponseHeaders),
    case THIS:get(range) of
        X when (X =:= undefined orelse X =:= fail) orelse Body =:= chunked ->
            %% http://code.google.com/p/mochiweb/issues/detail?id=54
            %% Range header not supported when chunked, return 200 and provide
            %% full response.
            HResponse1 = mochiweb_headers:enter("Content-Type", ContentType,
                                                HResponse),
            respond({200, HResponse1, Body}, THIS);
        Ranges ->
            {PartList, Size} = range_parts(Body, Ranges),
            case PartList of
                [] -> %% no valid ranges
                    HResponse1 = mochiweb_headers:enter("Content-Type",
                                                        ContentType,
                                                        HResponse),
                    %% could be 416, for now we'll just return 200
                    respond({200, HResponse1, Body}, THIS);
                PartList ->
                    {RangeHeaders, RangeBody} =
                        mochiweb_multipart:parts_to_body(PartList, ContentType, Size),
                    HResponse1 = mochiweb_headers:enter_from_list(
                                   [{"Accept-Ranges", "bytes"} |
                                    RangeHeaders],
                                   HResponse),
                    respond({206, HResponse1, RangeBody}, THIS)
            end
    end.

%% @spec should_close(request()) -> bool()
%% @doc Return true if the connection must be closed. If false, using
%%      Keep-Alive should be safe.
should_close({?MODULE, [_Socket, _Method, _RawPath, Version, _Headers]}=THIS) ->
    ForceClose = erlang:get(?SAVE_FORCE_CLOSE) =/= undefined,
    DidNotRecv = erlang:get(?SAVE_RECV) =:= undefined,
    ForceClose orelse Version < {1, 0}
        %% Connection: close
<<<<<<< HEAD
        orelse get_header_value("connection", THIS) =:= "close"
=======
        orelse is_close(get_header_value("connection", THIS))
>>>>>>> 8c2e78e6
        %% HTTP 1.0 requires Connection: Keep-Alive
        orelse (Version =:= {1, 0}
                andalso get_header_value("connection", THIS) =/= "Keep-Alive")
        %% unread data left on the socket, can't safely continue
        orelse (DidNotRecv
<<<<<<< HEAD
                andalso get_header_value("content-length", THIS) =/= undefined
                andalso list_to_integer(get_header_value("content-length", THIS)) > 0)
        orelse (DidNotRecv
                andalso get_header_value("transfer-encoding", THIS) =:= "chunked").
=======
                andalso get_combined_header_value("content-length", THIS) =/= undefined
                andalso list_to_integer(get_combined_header_value("content-length", THIS)) > 0)
        orelse (DidNotRecv
                andalso get_header_value("transfer-encoding", THIS) =:= "chunked").

is_close("close") ->
    true;
is_close(S=[_C, _L, _O, _S, _E]) ->
    string:to_lower(S) =:= "close";
is_close(_) ->
    false.
>>>>>>> 8c2e78e6

%% @spec cleanup(request()) -> ok
%% @doc Clean up any junk in the process dictionary, required before continuing
%%      a Keep-Alive request.
cleanup({?MODULE, [_Socket, _Method, _RawPath, _Version, _Headers]}) ->
<<<<<<< HEAD
    [erase(K) || K <- [?SAVE_QS,
                       ?SAVE_PATH,
                       ?SAVE_RECV,
                       ?SAVE_BODY,
                       ?SAVE_BODY_LENGTH,
                       ?SAVE_POST,
                       ?SAVE_COOKIE,
                       ?SAVE_FORCE_CLOSE]],
=======
    L = [?SAVE_QS, ?SAVE_PATH, ?SAVE_RECV, ?SAVE_BODY, ?SAVE_BODY_LENGTH,
         ?SAVE_POST, ?SAVE_COOKIE, ?SAVE_FORCE_CLOSE],
    lists:foreach(fun(K) ->
                          erase(K)
                  end, L),
>>>>>>> 8c2e78e6
    ok.

%% @spec parse_qs(request()) -> [{Key::string(), Value::string()}]
%% @doc Parse the query string of the URL.
parse_qs({?MODULE, [_Socket, _Method, RawPath, _Version, _Headers]}) ->
    case erlang:get(?SAVE_QS) of
        undefined ->
            {_, QueryString, _} = mochiweb_util:urlsplit_path(RawPath),
            Parsed = mochiweb_util:parse_qs(QueryString),
            put(?SAVE_QS, Parsed),
            Parsed;
        Cached ->
            Cached
    end.

%% @spec get_cookie_value(Key::string, request()) -> string() | undefined
%% @doc Get the value of the given cookie.
get_cookie_value(Key, {?MODULE, [_Socket, _Method, _RawPath, _Version, _Headers]}=THIS) ->
    proplists:get_value(Key, parse_cookie(THIS)).

%% @spec parse_cookie(request()) -> [{Key::string(), Value::string()}]
%% @doc Parse the cookie header.
parse_cookie({?MODULE, [_Socket, _Method, _RawPath, _Version, _Headers]}=THIS) ->
    case erlang:get(?SAVE_COOKIE) of
        undefined ->
            Cookies = case get_header_value("cookie", THIS) of
                          undefined ->
                              [];
                          Value ->
                              mochiweb_cookies:parse_cookie(Value)
                      end,
            put(?SAVE_COOKIE, Cookies),
            Cookies;
        Cached ->
            Cached
    end.

%% @spec parse_post(request()) -> [{Key::string(), Value::string()}]
%% @doc Parse an application/x-www-form-urlencoded form POST. This
%%      has the side-effect of calling recv_body().
parse_post({?MODULE, [_Socket, _Method, _RawPath, _Version, _Headers]}=THIS) ->
    case erlang:get(?SAVE_POST) of
        undefined ->
            Parsed = case recv_body(THIS) of
                         undefined ->
                             [];
                         Binary ->
<<<<<<< HEAD
                             case get_primary_header_value("content-type", THIS) of
=======
                             case get_primary_header_value("content-type",THIS) of
>>>>>>> 8c2e78e6
                                 "application/x-www-form-urlencoded" ++ _ ->
                                     mochiweb_util:parse_qs(Binary);
                                 _ ->
                                     []
                             end
                     end,
            put(?SAVE_POST, Parsed),
            Parsed;
        Cached ->
            Cached
    end.

%% @spec stream_chunked_body(integer(), fun(), term(), request()) -> term()
%% @doc The function is called for each chunk.
%%      Used internally by read_chunked_body.
stream_chunked_body(MaxChunkSize, Fun, FunState,
                    {?MODULE, [_Socket, _Method, _RawPath, _Version, _Headers]}=THIS) ->
    case read_chunk_length(THIS) of
        0 ->
            Fun({0, read_chunk(0, THIS)}, FunState);
        Length when Length > MaxChunkSize ->
            NewState = read_sub_chunks(Length, MaxChunkSize, Fun, FunState, THIS),
            stream_chunked_body(MaxChunkSize, Fun, NewState, THIS);
        Length ->
            NewState = Fun({Length, read_chunk(Length, THIS)}, FunState),
            stream_chunked_body(MaxChunkSize, Fun, NewState, THIS)
    end.

<<<<<<< HEAD
stream_unchunked_body(0, Fun, FunState,
                      {?MODULE, [_Socket, _Method, _RawPath, _Version, _Headers]}) ->
=======
stream_unchunked_body(0, Fun, FunState, {?MODULE, [_Socket, _Method, _RawPath, _Version, _Headers]}) ->
>>>>>>> 8c2e78e6
    Fun({0, <<>>}, FunState);
stream_unchunked_body(Length, Fun, FunState,
                      {?MODULE, [_Socket, _Method, _RawPath, _Version, _Headers]}=THIS) when Length > 0 ->
    PktSize = case Length > ?RECBUF_SIZE of
        true ->
            ?RECBUF_SIZE;
        false ->
            Length
    end,
    Bin = recv(PktSize, THIS),
    NewState = Fun({PktSize, Bin}, FunState),
    stream_unchunked_body(Length - PktSize, Fun, NewState, THIS).

%% @spec read_chunk_length(request()) -> integer()
%% @doc Read the length of the next HTTP chunk.
read_chunk_length({?MODULE, [Socket, _Method, _RawPath, _Version, _Headers]}) ->
<<<<<<< HEAD
    mochiweb_socket:setopts(Socket, [{packet, line}]),
=======
    ok = mochiweb_socket:setopts(Socket, [{packet, line}]),
>>>>>>> 8c2e78e6
    case mochiweb_socket:recv(Socket, 0, ?IDLE_TIMEOUT) of
        {ok, Header} ->
            mochiweb_socket:setopts(Socket, [{packet, raw}]),
            Splitter = fun (C) ->
                               C =/= $\r andalso C =/= $\n andalso C =/= $
                       end,
            {Hex, _Rest} = lists:splitwith(Splitter, binary_to_list(Header)),
            mochihex:to_int(Hex);
        E ->
            exit(E)
    end.

%% @spec read_chunk(integer(), request()) -> Chunk::binary() | [Footer::binary()]
%% @doc Read in a HTTP chunk of the given length. If Length is 0, then read the
%%      HTTP footers (as a list of binaries, since they're nominal).
read_chunk(0, {?MODULE, [Socket, _Method, _RawPath, _Version, _Headers]}) ->
<<<<<<< HEAD
    mochiweb_socket:setopts(Socket, [{packet, line}]),
=======
    ok = mochiweb_socket:setopts(Socket, [{packet, line}]),
>>>>>>> 8c2e78e6
    F = fun (F1, Acc) ->
                case mochiweb_socket:recv(Socket, 0, ?IDLE_TIMEOUT) of
                    {ok, <<"\r\n">>} ->
                        Acc;
                    {ok, Footer} ->
                        F1(F1, [Footer | Acc]);
                    E ->
                        exit(E)
                end
        end,
    Footers = F(F, []),
    mochiweb_socket:setopts(Socket, [{packet, raw}]),
    put(?SAVE_RECV, true),
    Footers;
read_chunk(Length, {?MODULE, [Socket, _Method, _RawPath, _Version, _Headers]}) ->
    case mochiweb_socket:recv(Socket, 2 + Length, ?IDLE_TIMEOUT) of
        {ok, <<Chunk:Length/binary, "\r\n">>} ->
            Chunk;
        E ->
            exit(E)
    end.

read_sub_chunks(Length, MaxChunkSize, Fun, FunState,
                {?MODULE, [_Socket, _Method, _RawPath, _Version, _Headers]}=THIS) when Length > MaxChunkSize ->
    Bin = recv(MaxChunkSize, THIS),
    NewState = Fun({size(Bin), Bin}, FunState),
    read_sub_chunks(Length - MaxChunkSize, MaxChunkSize, Fun, NewState, THIS);

read_sub_chunks(Length, _MaxChunkSize, Fun, FunState,
                {?MODULE, [_Socket, _Method, _RawPath, _Version, _Headers]}=THIS) ->
    Fun({Length, read_chunk(Length, THIS)}, FunState).

%% @spec serve_file(Path, DocRoot, request()) -> Response
%% @doc Serve a file relative to DocRoot.
serve_file(Path, DocRoot, {?MODULE, [_Socket, _Method, _RawPath, _Version, _Headers]}=THIS) ->
    serve_file(Path, DocRoot, [], THIS).

%% @spec serve_file(Path, DocRoot, ExtraHeaders, request()) -> Response
%% @doc Serve a file relative to DocRoot.
<<<<<<< HEAD
serve_file(Path, DocRoot, ExtraHeaders,
           {?MODULE, [_Socket, _Method, _RawPath, _Version, _Headers]}=THIS) ->
=======
serve_file(Path, DocRoot, ExtraHeaders, {?MODULE, [_Socket, _Method, _RawPath, _Version, _Headers]}=THIS) ->
>>>>>>> 8c2e78e6
    case mochiweb_util:safe_relative_path(Path) of
        undefined ->
            not_found(ExtraHeaders, THIS);
        RelPath ->
            FullPath = filename:join([DocRoot, RelPath]),
            case filelib:is_dir(FullPath) of
                true ->
                    maybe_redirect(RelPath, FullPath, ExtraHeaders, THIS);
                false ->
                    maybe_serve_file(FullPath, ExtraHeaders, THIS)
            end
    end.

%% Internal API

%% This has the same effect as the DirectoryIndex directive in httpd
directory_index(FullPath) ->
    filename:join([FullPath, "index.html"]).

<<<<<<< HEAD
maybe_redirect([], FullPath, ExtraHeaders,
               {?MODULE, [_Socket, _Method, _RawPath, _Version, _Headers]}=THIS) ->
=======
maybe_redirect([], FullPath, ExtraHeaders, {?MODULE, [_Socket, _Method, _RawPath, _Version, _Headers]}=THIS) ->
>>>>>>> 8c2e78e6
    maybe_serve_file(directory_index(FullPath), ExtraHeaders, THIS);

maybe_redirect(RelPath, FullPath, ExtraHeaders,
               {?MODULE, [_Socket, _Method, _RawPath, _Version, Headers]}=THIS) ->
    case string:right(RelPath, 1) of
        "/" ->
            maybe_serve_file(directory_index(FullPath), ExtraHeaders, THIS);
        _   ->
            Host = mochiweb_headers:get_value("host", Headers),
            Location = "http://" ++ Host  ++ "/" ++ RelPath ++ "/",
            LocationBin = list_to_binary(Location),
            MoreHeaders = [{"Location", Location},
                           {"Content-Type", "text/html"} | ExtraHeaders],
            Top = <<"<!DOCTYPE HTML PUBLIC \"-//IETF//DTD HTML 2.0//EN\">"
            "<html><head>"
            "<title>301 Moved Permanently</title>"
            "</head><body>"
            "<h1>Moved Permanently</h1>"
            "<p>The document has moved <a href=\"">>,
            Bottom = <<">here</a>.</p></body></html>\n">>,
            Body = <<Top/binary, LocationBin/binary, Bottom/binary>>,
            respond({301, MoreHeaders, Body}, THIS)
    end.

<<<<<<< HEAD
maybe_serve_file(File, ExtraHeaders,
                 {?MODULE, [_Socket, _Method, _RawPath, _Version, _Headers]}=THIS) ->
=======
maybe_serve_file(File, ExtraHeaders, {?MODULE, [_Socket, _Method, _RawPath, _Version, _Headers]}=THIS) ->
>>>>>>> 8c2e78e6
    case file:read_file_info(File) of
        {ok, FileInfo} ->
            LastModified = httpd_util:rfc1123_date(FileInfo#file_info.mtime),
            case get_header_value("if-modified-since", THIS) of
                LastModified ->
                    respond({304, ExtraHeaders, ""}, THIS);
                _ ->
                    case file:open(File, [raw, binary]) of
                        {ok, IoDevice} ->
                            ContentType = mochiweb_util:guess_mime(File),
                            Res = ok({ContentType,
                                      [{"last-modified", LastModified}
                                       | ExtraHeaders],
                                      {file, IoDevice}}, THIS),
<<<<<<< HEAD
                            file:close(IoDevice),
=======
                            ok = file:close(IoDevice),
>>>>>>> 8c2e78e6
                            Res;
                        _ ->
                            not_found(ExtraHeaders, THIS)
                    end
            end;
        {error, _} ->
            not_found(ExtraHeaders, THIS)
    end.

server_headers() ->
    [{"Server", "MochiWeb/1.0 (" ++ ?QUIP ++ ")"},
     {"Date", httpd_util:rfc1123_date()}].

make_code(X) when is_integer(X) ->
    [integer_to_list(X), [" " | httpd_util:reason_phrase(X)]];
make_code(Io) when is_list(Io); is_binary(Io) ->
    Io.

make_version({1, 0}) ->
    <<"HTTP/1.0 ">>;
make_version(_) ->
    <<"HTTP/1.1 ">>.

range_parts({file, IoDevice}, Ranges) ->
    Size = mochiweb_io:iodevice_size(IoDevice),
    F = fun (Spec, Acc) ->
                case mochiweb_http:range_skip_length(Spec, Size) of
                    invalid_range ->
                        Acc;
                    V ->
                        [V | Acc]
                end
        end,
    LocNums = lists:foldr(F, [], Ranges),
    {ok, Data} = file:pread(IoDevice, LocNums),
    Bodies = lists:zipwith(fun ({Skip, Length}, PartialBody) ->
                                   case Length of
                                       0 ->
                                           {Skip, Skip, <<>>};
                                       _ ->
                                           {Skip, Skip + Length - 1, PartialBody}
                                   end
                           end,
                           LocNums, Data),
    {Bodies, Size};
range_parts(Body0, Ranges) ->
    Body = iolist_to_binary(Body0),
    Size = size(Body),
    F = fun(Spec, Acc) ->
                case mochiweb_http:range_skip_length(Spec, Size) of
                    invalid_range ->
                        Acc;
                    {Skip, Length} ->
                        <<_:Skip/binary, PartialBody:Length/binary, _/binary>> = Body,
                        [{Skip, Skip + Length - 1, PartialBody} | Acc]
                end
        end,
    {lists:foldr(F, [], Ranges), Size}.

%% @spec accepted_encodings([encoding()], request()) -> [encoding()] | bad_accept_encoding_value
%% @type encoding() = string().
%%
%% @doc Returns a list of encodings accepted by a request. Encodings that are
%%      not supported by the server will not be included in the return list.
%%      This list is computed from the "Accept-Encoding" header and
%%      its elements are ordered, descendingly, according to their Q values.
%%
%%      Section 14.3 of the RFC 2616 (HTTP 1.1) describes the "Accept-Encoding"
%%      header and the process of determining which server supported encodings
%%      can be used for encoding the body for the request's response.
%%
%%      Examples
%%
%%      1) For a missing "Accept-Encoding" header:
%%         accepted_encodings(["gzip", "identity"]) -> ["identity"]
%%
%%      2) For an "Accept-Encoding" header with value "gzip, deflate":
%%         accepted_encodings(["gzip", "identity"]) -> ["gzip", "identity"]
%%
%%      3) For an "Accept-Encoding" header with value "gzip;q=0.5, deflate":
%%         accepted_encodings(["gzip", "deflate", "identity"]) ->
%%            ["deflate", "gzip", "identity"]
%%
accepted_encodings(SupportedEncodings, {?MODULE, [_Socket, _Method, _RawPath, _Version, _Headers]}=THIS) ->
    AcceptEncodingHeader = case get_header_value("Accept-Encoding", THIS) of
        undefined ->
            "";
        Value ->
            Value
    end,
    case mochiweb_util:parse_qvalues(AcceptEncodingHeader) of
        invalid_qvalue_string ->
            bad_accept_encoding_value;
        QList ->
            mochiweb_util:pick_accepted_encodings(
                QList, SupportedEncodings, "identity"
            )
    end.

%% @spec accepts_content_type(string() | binary(), request()) -> boolean() | bad_accept_header
%%
%% @doc Determines whether a request accepts a given media type by analyzing its
%%      "Accept" header.
%%
%%      Examples
%%
%%      1) For a missing "Accept" header:
%%         accepts_content_type("application/json") -> true
%%
%%      2) For an "Accept" header with value "text/plain, application/*":
%%         accepts_content_type("application/json") -> true
%%
%%      3) For an "Accept" header with value "text/plain, */*; q=0.0":
%%         accepts_content_type("application/json") -> false
%%
%%      4) For an "Accept" header with value "text/plain; q=0.5, */*; q=0.1":
%%         accepts_content_type("application/json") -> true
%%
%%      5) For an "Accept" header with value "text/*; q=0.0, */*":
%%         accepts_content_type("text/plain") -> false
%%
<<<<<<< HEAD
accepts_content_type(ContentType,
                     {?MODULE, [_Socket, _Method, _RawPath, _Version, _Headers]}=THIS) when is_binary(ContentType) ->
    accepts_content_type(binary_to_list(ContentType), THIS);
accepts_content_type(ContentType1,
                     {?MODULE, [_Socket, _Method, _RawPath, _Version, _Headers]}=THIS) ->
    ContentType = re:replace(ContentType1, "\\s", "", [global, {return, list}]),
    AcceptHeader = case get_header_value("Accept", THIS) of
        undefined ->
            "*/*";
        Value ->
            Value
    end,
=======
accepts_content_type(ContentType1, {?MODULE, [_Socket, _Method, _RawPath, _Version, _Headers]}=THIS) ->
    ContentType = re:replace(ContentType1, "\\s", "", [global, {return, list}]),
    AcceptHeader = accept_header(THIS),
>>>>>>> 8c2e78e6
    case mochiweb_util:parse_qvalues(AcceptHeader) of
        invalid_qvalue_string ->
            bad_accept_header;
        QList ->
            [MainType, _SubType] = string:tokens(ContentType, "/"),
            SuperType = MainType ++ "/*",
            lists:any(
                fun({"*/*", Q}) when Q > 0.0 ->
                        true;
                    ({Type, Q}) when Q > 0.0 ->
                        Type =:= ContentType orelse Type =:= SuperType;
                    (_) ->
                        false
                end,
                QList
            ) andalso
            (not lists:member({ContentType, 0.0}, QList)) andalso
            (not lists:member({SuperType, 0.0}, QList))
    end.

<<<<<<< HEAD
=======
%% @spec accepted_content_types([string() | binary()], request()) -> [string()] | bad_accept_header
%%
%% @doc Filters which of the given media types this request accepts. This filtering
%%      is performed by analyzing the "Accept" header. The returned list is sorted
%%      according to the preferences specified in the "Accept" header (higher Q values
%%      first). If two or more types have the same preference (Q value), they're order
%%      in the returned list is the same as they're order in the input list.
%%
%%      Examples
%%
%%      1) For a missing "Accept" header:
%%         accepted_content_types(["text/html", "application/json"]) ->
%%             ["text/html", "application/json"]
%%
%%      2) For an "Accept" header with value "text/html, application/*":
%%         accepted_content_types(["application/json", "text/html"]) ->
%%             ["application/json", "text/html"]
%%
%%      3) For an "Accept" header with value "text/html, */*; q=0.0":
%%         accepted_content_types(["text/html", "application/json"]) ->
%%             ["text/html"]
%%
%%      4) For an "Accept" header with value "text/html; q=0.5, */*; q=0.1":
%%         accepts_content_types(["application/json", "text/html"]) ->
%%             ["text/html", "application/json"]
%%
accepted_content_types(Types1, {?MODULE, [_Socket, _Method, _RawPath, _Version, _Headers]}=THIS) ->
    Types = lists:map(
        fun(T) -> re:replace(T, "\\s", "", [global, {return, list}]) end,
        Types1),
    AcceptHeader = accept_header(THIS),
    case mochiweb_util:parse_qvalues(AcceptHeader) of
        invalid_qvalue_string ->
            bad_accept_header;
        QList ->
            TypesQ = lists:foldr(
                fun(T, Acc) ->
                    case proplists:get_value(T, QList) of
                        undefined ->
                            [MainType, _SubType] = string:tokens(T, "/"),
                            case proplists:get_value(MainType ++ "/*", QList) of
                                undefined ->
                                    case proplists:get_value("*/*", QList) of
                                        Q when is_float(Q), Q > 0.0 ->
                                            [{Q, T} | Acc];
                                        _ ->
                                            Acc
                                    end;
                                Q when Q > 0.0 ->
                                    [{Q, T} | Acc];
                                _ ->
                                    Acc
                            end;
                        Q when Q > 0.0 ->
                            [{Q, T} | Acc];
                        _ ->
                            Acc
                    end
                end,
                [], Types),
            % Note: Stable sort. If 2 types have the same Q value we leave them in the
            % same order as in the input list.
            SortFun = fun({Q1, _}, {Q2, _}) -> Q1 >= Q2 end,
            [Type || {_Q, Type} <- lists:sort(SortFun, TypesQ)]
    end.

accept_header({?MODULE, [_Socket, _Method, _RawPath, _Version, _Headers]}=THIS) ->
    case get_header_value("Accept", THIS) of
        undefined ->
            "*/*";
        Value ->
            Value
    end.

>>>>>>> 8c2e78e6
%%
%% Tests
%%
-ifdef(TEST).
-include_lib("eunit/include/eunit.hrl").
-endif.<|MERGE_RESOLUTION|>--- conflicted
+++ resolved
@@ -12,11 +12,7 @@
 -define(QUIP, "Any of you quaids got a smint?").
 
 -export([new/5]).
-<<<<<<< HEAD
--export([get_header_value/2, get_primary_header_value/2, get/2, dump/1]).
-=======
 -export([get_header_value/2, get_primary_header_value/2, get_combined_header_value/2, get/2, dump/1]).
->>>>>>> 8c2e78e6
 -export([send/2, recv/2, recv/3, recv_body/1, recv_body/2, stream_body/4]).
 -export([start_response/2, start_response_length/2, start_raw_response/2]).
 -export([respond/2, ok/2]).
@@ -26,11 +22,7 @@
 -export([parse_cookie/1, get_cookie_value/2]).
 -export([serve_file/3, serve_file/4]).
 -export([accepted_encodings/2]).
-<<<<<<< HEAD
--export([accepts_content_type/2]).
-=======
 -export([accepts_content_type/2, accepted_content_types/2]).
->>>>>>> 8c2e78e6
 
 -define(SAVE_QS, mochiweb_request_qs).
 -define(SAVE_PATH, mochiweb_request_path).
@@ -69,12 +61,9 @@
 get_primary_header_value(K, {?MODULE, [_Socket, _Method, _RawPath, _Version, Headers]}) ->
     mochiweb_headers:get_primary_value(K, Headers).
 
-<<<<<<< HEAD
-=======
 get_combined_header_value(K, {?MODULE, [_Socket, _Method, _RawPath, _Version, Headers]}) ->
     mochiweb_headers:get_combined_value(K, Headers).
 
->>>>>>> 8c2e78e6
 %% @type field() = socket | scheme | method | raw_path | version | headers | peer | path | body_length | range
 
 %% @spec get(field(), request()) -> term()
@@ -190,11 +179,7 @@
 body_length({?MODULE, [_Socket, _Method, _RawPath, _Version, _Headers]}=THIS) ->
     case get_header_value("transfer-encoding", THIS) of
         undefined ->
-<<<<<<< HEAD
-            case get_header_value("content-length", THIS) of
-=======
             case get_combined_header_value("content-length", THIS) of
->>>>>>> 8c2e78e6
                 undefined ->
                     undefined;
                 Length ->
@@ -236,12 +221,8 @@
         Cached -> Cached
     end.
 
-<<<<<<< HEAD
 stream_body(MaxChunkSize, ChunkFun, FunState,
             {?MODULE,[_Socket,_Method,_RawPath,_Version,_Headers]}=THIS) ->
-=======
-stream_body(MaxChunkSize, ChunkFun, FunState, {?MODULE,[_Socket,_Method,_RawPath,_Version,_Headers]}=THIS) ->
->>>>>>> 8c2e78e6
     stream_body(MaxChunkSize, ChunkFun, FunState, undefined, THIS).
 
 stream_body(MaxChunkSize, ChunkFun, FunState, MaxBodyLength,
@@ -254,12 +235,7 @@
              end,
     case Expect of
         "100-continue" ->
-<<<<<<< HEAD
             start_raw_response({100, gb_trees:empty()}, THIS);
-=======
-            _ = start_raw_response({100, gb_trees:empty()}, THIS),
-            ok;
->>>>>>> 8c2e78e6
         _Else ->
             ok
     end,
@@ -289,12 +265,8 @@
 %% @doc Start the HTTP response by sending the Code HTTP response and
 %%      ResponseHeaders. The server will set header defaults such as Server
 %%      and Date if not present in ResponseHeaders.
-<<<<<<< HEAD
 start_response({Code, ResponseHeaders},
                {?MODULE, [_Socket, _Method, _RawPath, _Version, _Headers]}=THIS) ->
-=======
-start_response({Code, ResponseHeaders}, {?MODULE, [_Socket, _Method, _RawPath, _Version, _Headers]}=THIS) ->
->>>>>>> 8c2e78e6
     HResponse = mochiweb_headers:make(ResponseHeaders),
     HResponse1 = mochiweb_headers:default_from_list(server_headers(),
                                                     HResponse),
@@ -303,12 +275,7 @@
 %% @spec start_raw_response({integer(), headers()}, request()) -> response()
 %% @doc Start the HTTP response by sending the Code HTTP response and
 %%      ResponseHeaders.
-<<<<<<< HEAD
-start_raw_response({Code, ResponseHeaders},
-                   {?MODULE, [_Socket, _Method, _RawPath, Version, _Headers]}=THIS) ->
-=======
 start_raw_response({Code, ResponseHeaders}, {?MODULE, [_Socket, _Method, _RawPath, Version, _Headers]}=THIS) ->
->>>>>>> 8c2e78e6
     F = fun ({K, V}, Acc) ->
                 [mochiweb_util:make_io(K), <<": ">>, V, <<"\r\n">> | Acc]
         end,
@@ -317,10 +284,7 @@
     send([make_version(Version), make_code(Code), <<"\r\n">> | End], THIS),
     mochiweb:new_response({THIS, Code, ResponseHeaders}).
 
-<<<<<<< HEAD
-=======
-
->>>>>>> 8c2e78e6
+
 %% @spec start_response_length({integer(), ioheaders(), integer()}, request()) -> response()
 %% @doc Start the HTTP response by sending the Code HTTP response and
 %%      ResponseHeaders including a Content-Length of Length. The server
@@ -345,20 +309,12 @@
         'HEAD' ->
             ok;
         _ ->
-<<<<<<< HEAD
-            mochiweb_io:iodevice_stream(fun send/2, IoDevice)
-    end,
-    Response;
-respond({Code, ResponseHeaders, chunked},
-        {?MODULE, [_Socket, Method, _RawPath, Version, _Headers]}=THIS) ->
-=======
             mochiweb_io:iodevice_stream(
               fun (Body) -> send(Body, THIS) end,
               IoDevice)
     end,
     Response;
 respond({Code, ResponseHeaders, chunked}, {?MODULE, [_Socket, Method, _RawPath, Version, _Headers]}=THIS) ->
->>>>>>> 8c2e78e6
     HResponse = mochiweb_headers:make(ResponseHeaders),
     HResponse1 = case Method of
                      'HEAD' ->
@@ -380,22 +336,11 @@
                          HResponse
                  end,
     start_response({Code, HResponse1}, THIS);
-<<<<<<< HEAD
-respond({Code, ResponseHeaders, Body},
-        {?MODULE, [_Socket, Method, _RawPath, _Version, _Headers]}=THIS) ->
+respond({Code, ResponseHeaders, Body}, {?MODULE, [_Socket, Method, _RawPath, _Version, _Headers]}=THIS) ->
     BodySize = iolist_size(Body),
     Response = start_response_length({Code, ResponseHeaders, BodySize}, THIS),
     if Method == 'HEAD'; BodySize == 0 -> ok;
     true -> send(Body, THIS)
-=======
-respond({Code, ResponseHeaders, Body}, {?MODULE, [_Socket, Method, _RawPath, _Version, _Headers]}=THIS) ->
-    Response = start_response_length({Code, ResponseHeaders, iolist_size(Body)}, THIS),
-    case Method of
-        'HEAD' ->
-            ok;
-        _ ->
-            send(Body, THIS)
->>>>>>> 8c2e78e6
     end,
     Response.
 
@@ -414,17 +359,9 @@
 %% @spec ok({value(), iodata()} | {value(), ioheaders(), iodata() | {file, IoDevice}}, request()) ->
 %%           response()
 %% @doc respond({200, [{"Content-Type", ContentType} | Headers], Body}).
-<<<<<<< HEAD
-ok({ContentType, Body},
-   {?MODULE, [_Socket, _Method, _RawPath, _Version, _Headers]}=THIS) ->
-    ok({ContentType, [], Body}, THIS);
-ok({ContentType, ResponseHeaders, Body},
-   {?MODULE, [_Socket, _Method, _RawPath, _Version, _Headers]}=THIS) ->
-=======
 ok({ContentType, Body}, {?MODULE, [_Socket, _Method, _RawPath, _Version, _Headers]}=THIS) ->
     ok({ContentType, [], Body}, THIS);
 ok({ContentType, ResponseHeaders, Body}, {?MODULE, [_Socket, _Method, _RawPath, _Version, _Headers]}=THIS) ->
->>>>>>> 8c2e78e6
     HResponse = mochiweb_headers:make(ResponseHeaders),
     case THIS:get(range) of
         X when (X =:= undefined orelse X =:= fail) orelse Body =:= chunked ->
@@ -462,22 +399,12 @@
     DidNotRecv = erlang:get(?SAVE_RECV) =:= undefined,
     ForceClose orelse Version < {1, 0}
         %% Connection: close
-<<<<<<< HEAD
         orelse get_header_value("connection", THIS) =:= "close"
-=======
-        orelse is_close(get_header_value("connection", THIS))
->>>>>>> 8c2e78e6
         %% HTTP 1.0 requires Connection: Keep-Alive
         orelse (Version =:= {1, 0}
                 andalso get_header_value("connection", THIS) =/= "Keep-Alive")
         %% unread data left on the socket, can't safely continue
         orelse (DidNotRecv
-<<<<<<< HEAD
-                andalso get_header_value("content-length", THIS) =/= undefined
-                andalso list_to_integer(get_header_value("content-length", THIS)) > 0)
-        orelse (DidNotRecv
-                andalso get_header_value("transfer-encoding", THIS) =:= "chunked").
-=======
                 andalso get_combined_header_value("content-length", THIS) =/= undefined
                 andalso list_to_integer(get_combined_header_value("content-length", THIS)) > 0)
         orelse (DidNotRecv
@@ -489,28 +416,16 @@
     string:to_lower(S) =:= "close";
 is_close(_) ->
     false.
->>>>>>> 8c2e78e6
 
 %% @spec cleanup(request()) -> ok
 %% @doc Clean up any junk in the process dictionary, required before continuing
 %%      a Keep-Alive request.
 cleanup({?MODULE, [_Socket, _Method, _RawPath, _Version, _Headers]}) ->
-<<<<<<< HEAD
-    [erase(K) || K <- [?SAVE_QS,
-                       ?SAVE_PATH,
-                       ?SAVE_RECV,
-                       ?SAVE_BODY,
-                       ?SAVE_BODY_LENGTH,
-                       ?SAVE_POST,
-                       ?SAVE_COOKIE,
-                       ?SAVE_FORCE_CLOSE]],
-=======
     L = [?SAVE_QS, ?SAVE_PATH, ?SAVE_RECV, ?SAVE_BODY, ?SAVE_BODY_LENGTH,
          ?SAVE_POST, ?SAVE_COOKIE, ?SAVE_FORCE_CLOSE],
     lists:foreach(fun(K) ->
                           erase(K)
                   end, L),
->>>>>>> 8c2e78e6
     ok.
 
 %% @spec parse_qs(request()) -> [{Key::string(), Value::string()}]
@@ -558,11 +473,7 @@
                          undefined ->
                              [];
                          Binary ->
-<<<<<<< HEAD
-                             case get_primary_header_value("content-type", THIS) of
-=======
                              case get_primary_header_value("content-type",THIS) of
->>>>>>> 8c2e78e6
                                  "application/x-www-form-urlencoded" ++ _ ->
                                      mochiweb_util:parse_qs(Binary);
                                  _ ->
@@ -591,12 +502,7 @@
             stream_chunked_body(MaxChunkSize, Fun, NewState, THIS)
     end.
 
-<<<<<<< HEAD
-stream_unchunked_body(0, Fun, FunState,
-                      {?MODULE, [_Socket, _Method, _RawPath, _Version, _Headers]}) ->
-=======
 stream_unchunked_body(0, Fun, FunState, {?MODULE, [_Socket, _Method, _RawPath, _Version, _Headers]}) ->
->>>>>>> 8c2e78e6
     Fun({0, <<>>}, FunState);
 stream_unchunked_body(Length, Fun, FunState,
                       {?MODULE, [_Socket, _Method, _RawPath, _Version, _Headers]}=THIS) when Length > 0 ->
@@ -613,11 +519,7 @@
 %% @spec read_chunk_length(request()) -> integer()
 %% @doc Read the length of the next HTTP chunk.
 read_chunk_length({?MODULE, [Socket, _Method, _RawPath, _Version, _Headers]}) ->
-<<<<<<< HEAD
-    mochiweb_socket:setopts(Socket, [{packet, line}]),
-=======
     ok = mochiweb_socket:setopts(Socket, [{packet, line}]),
->>>>>>> 8c2e78e6
     case mochiweb_socket:recv(Socket, 0, ?IDLE_TIMEOUT) of
         {ok, Header} ->
             mochiweb_socket:setopts(Socket, [{packet, raw}]),
@@ -634,11 +536,7 @@
 %% @doc Read in a HTTP chunk of the given length. If Length is 0, then read the
 %%      HTTP footers (as a list of binaries, since they're nominal).
 read_chunk(0, {?MODULE, [Socket, _Method, _RawPath, _Version, _Headers]}) ->
-<<<<<<< HEAD
-    mochiweb_socket:setopts(Socket, [{packet, line}]),
-=======
     ok = mochiweb_socket:setopts(Socket, [{packet, line}]),
->>>>>>> 8c2e78e6
     F = fun (F1, Acc) ->
                 case mochiweb_socket:recv(Socket, 0, ?IDLE_TIMEOUT) of
                     {ok, <<"\r\n">>} ->
@@ -678,12 +576,7 @@
 
 %% @spec serve_file(Path, DocRoot, ExtraHeaders, request()) -> Response
 %% @doc Serve a file relative to DocRoot.
-<<<<<<< HEAD
-serve_file(Path, DocRoot, ExtraHeaders,
-           {?MODULE, [_Socket, _Method, _RawPath, _Version, _Headers]}=THIS) ->
-=======
 serve_file(Path, DocRoot, ExtraHeaders, {?MODULE, [_Socket, _Method, _RawPath, _Version, _Headers]}=THIS) ->
->>>>>>> 8c2e78e6
     case mochiweb_util:safe_relative_path(Path) of
         undefined ->
             not_found(ExtraHeaders, THIS);
@@ -703,12 +596,7 @@
 directory_index(FullPath) ->
     filename:join([FullPath, "index.html"]).
 
-<<<<<<< HEAD
-maybe_redirect([], FullPath, ExtraHeaders,
-               {?MODULE, [_Socket, _Method, _RawPath, _Version, _Headers]}=THIS) ->
-=======
 maybe_redirect([], FullPath, ExtraHeaders, {?MODULE, [_Socket, _Method, _RawPath, _Version, _Headers]}=THIS) ->
->>>>>>> 8c2e78e6
     maybe_serve_file(directory_index(FullPath), ExtraHeaders, THIS);
 
 maybe_redirect(RelPath, FullPath, ExtraHeaders,
@@ -733,12 +621,7 @@
             respond({301, MoreHeaders, Body}, THIS)
     end.
 
-<<<<<<< HEAD
-maybe_serve_file(File, ExtraHeaders,
-                 {?MODULE, [_Socket, _Method, _RawPath, _Version, _Headers]}=THIS) ->
-=======
 maybe_serve_file(File, ExtraHeaders, {?MODULE, [_Socket, _Method, _RawPath, _Version, _Headers]}=THIS) ->
->>>>>>> 8c2e78e6
     case file:read_file_info(File) of
         {ok, FileInfo} ->
             LastModified = httpd_util:rfc1123_date(FileInfo#file_info.mtime),
@@ -753,11 +636,7 @@
                                       [{"last-modified", LastModified}
                                        | ExtraHeaders],
                                       {file, IoDevice}}, THIS),
-<<<<<<< HEAD
-                            file:close(IoDevice),
-=======
                             ok = file:close(IoDevice),
->>>>>>> 8c2e78e6
                             Res;
                         _ ->
                             not_found(ExtraHeaders, THIS)
@@ -879,24 +758,9 @@
 %%      5) For an "Accept" header with value "text/*; q=0.0, */*":
 %%         accepts_content_type("text/plain") -> false
 %%
-<<<<<<< HEAD
-accepts_content_type(ContentType,
-                     {?MODULE, [_Socket, _Method, _RawPath, _Version, _Headers]}=THIS) when is_binary(ContentType) ->
-    accepts_content_type(binary_to_list(ContentType), THIS);
-accepts_content_type(ContentType1,
-                     {?MODULE, [_Socket, _Method, _RawPath, _Version, _Headers]}=THIS) ->
-    ContentType = re:replace(ContentType1, "\\s", "", [global, {return, list}]),
-    AcceptHeader = case get_header_value("Accept", THIS) of
-        undefined ->
-            "*/*";
-        Value ->
-            Value
-    end,
-=======
 accepts_content_type(ContentType1, {?MODULE, [_Socket, _Method, _RawPath, _Version, _Headers]}=THIS) ->
     ContentType = re:replace(ContentType1, "\\s", "", [global, {return, list}]),
     AcceptHeader = accept_header(THIS),
->>>>>>> 8c2e78e6
     case mochiweb_util:parse_qvalues(AcceptHeader) of
         invalid_qvalue_string ->
             bad_accept_header;
@@ -917,8 +781,6 @@
             (not lists:member({SuperType, 0.0}, QList))
     end.
 
-<<<<<<< HEAD
-=======
 %% @spec accepted_content_types([string() | binary()], request()) -> [string()] | bad_accept_header
 %%
 %% @doc Filters which of the given media types this request accepts. This filtering
@@ -993,7 +855,6 @@
             Value
     end.
 
->>>>>>> 8c2e78e6
 %%
 %% Tests
 %%
