--- conflicted
+++ resolved
@@ -17,12 +17,7 @@
     T1 = os:timestamp(),
     case catch mochiweb_socket:accept(Listen) of
         {ok, Socket} ->
-<<<<<<< HEAD
-            gen_server:cast(Server, {accepted, self(),
-              timer:now_diff(os:timestamp(), T1)}),
-=======
             gen_server:cast(Server, {accepted, self(), timer:now_diff(os:timestamp(), T1)}),
->>>>>>> 8c2e78e6
             call_loop(Loop, Socket);
         {error, closed} ->
             exit(normal);
